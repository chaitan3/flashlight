/*
 * Copyright (c) Facebook, Inc. and its affiliates.
 *
 * This source code is licensed under the BSD-style license found in the
 * LICENSE file in the root directory of this source tree.
 */

#include <chrono>
#include <thread>

#include <arrayfire.h>
#include <gtest/gtest.h>

#include "flashlight/fl/dataset/datasets.h"

using namespace fl;

bool allClose(
    const af::array& a,
    const af::array& b,
    const double precision = 1e-5) {
  if ((a.numdims() != b.numdims()) || (a.dims() != b.dims())) {
    return false;
  }
  return (af::max<double>(af::abs(a - b)) < precision);
}

TEST(DatasetTest, TensorDataset) {
  std::vector<af::array> tensormap = {af::randu(100, 200, 300),
                                      af::randu(150, 300)};
  TensorDataset tensords(tensormap);

  // Check `size` method
  ASSERT_EQ(tensords.size(), 300);

  // Values using `get` method
  auto ff1 = tensords.get(10);
  ASSERT_EQ(ff1.size(), 2);
  ASSERT_TRUE(allClose(ff1[0], tensormap[0](af::span, af::span, 10)));
  ASSERT_TRUE(allClose(ff1[1], tensormap[1](af::span, 10)));
}

TEST(DatasetTest, TranformDataset) {
  // first create a tensor dataset
  std::vector<af::array> tensormap = {af::randu(100, 200, 300)};
  auto tensords = std::make_shared<TensorDataset>(tensormap);

  auto scaleAndAdd = [](const af::array& a) { return af::sin(a) + 1.0; };
  TransformDataset transformds(tensords, {scaleAndAdd});

  // Check `size` method
  ASSERT_TRUE(transformds.size() == 300);

  // Values using `get` method
  auto ff1 = transformds.get(10);
  ASSERT_EQ(ff1.size(), 1);
  ASSERT_TRUE(
      allClose(ff1[0], af::sin(tensormap[0](af::span, af::span, 10)) + 1.0));
}

TEST(DatasetTest, BatchDataset) {
  // first create a tensor dataset
  std::vector<af::array> tensormap = {af::randu(100, 200, 300)};
  auto tensords = std::make_shared<TensorDataset>(tensormap);

  BatchDataset batchds(tensords, 7, BatchDatasetPolicy::INCLUDE_LAST);

  // Check `size` method
  ASSERT_EQ(batchds.size(), 43);

  // Values using `get` method
  auto ff1 = batchds.get(42);
  ASSERT_EQ(ff1.size(), 1);
  ASSERT_TRUE(
      allClose(ff1[0], tensormap[0](af::span, af::span, af::seq(294, 299))));

  ff1 = batchds.get(10);
  ASSERT_EQ(ff1.size(), 1);
  ASSERT_TRUE(
      allClose(ff1[0], tensormap[0](af::span, af::span, af::seq(70, 76))));
}

TEST(DatasetTest, ShuffleDataset) {
  std::vector<af::array> tensormap = {af::randu(100, 200, 300)};
  auto tensords = std::make_shared<TensorDataset>(tensormap);
  ShuffleDataset shuffleds(tensords);

  // Check `size` method
  ASSERT_EQ(shuffleds.size(), 300);

  // Values using `get` method
  auto ff1 = shuffleds.get(10);
  ASSERT_EQ(ff1.size(), 1);
  ASSERT_FALSE(allClose(ff1[0], tensormap[0](af::span, af::span, 10)));

  // Same seed produces same order and vice-versa
  ShuffleDataset shuffleds2(tensords, 2);
  ShuffleDataset shuffleds3(tensords, 2);
  ShuffleDataset shuffleds4(tensords, 3);
  auto ff2 = shuffleds2.get(10);
  auto ff3 = shuffleds3.get(10);
  auto ff4 = shuffleds4.get(10);
  ASSERT_EQ(ff2.size(), 1);
  ASSERT_EQ(ff3.size(), 1);
  ASSERT_EQ(ff4.size(), 1);
  ASSERT_TRUE(allClose(ff2[0], ff3[0]));
  ASSERT_FALSE(allClose(ff2[0], ff4[0]));
}

TEST(DatasetTest, ResampleDataset) {
  std::vector<af::array> tensormap = {af::randu(100, 200, 300)};
  auto tensords = std::make_shared<TensorDataset>(tensormap);
  auto permfn = [](int64_t n) { return (n + 5) % 300; };
  ResampleDataset resampleds(tensords, permfn);

  // Check `size` method
  ASSERT_EQ(resampleds.size(), 300);

  auto ff1 = resampleds.get(10);
  ASSERT_TRUE(allClose(ff1[0], tensormap[0](af::span, af::span, 15)));
  ASSERT_FALSE(allClose(ff1[0], tensormap[0](af::span, af::span, 10)));

  resampleds.resample({3, 3, 3, 4, 5});
  ASSERT_EQ(resampleds.size(), 5);

  auto ff2 = resampleds.get(1);
  ASSERT_TRUE(allClose(ff2[0], tensormap[0](af::span, af::span, 3)));
}

TEST(DatasetTest, ConcatDataset) {
  auto tensor1 = af::randu(100, 200, 100);
  auto tensor2 = af::randu(100, 200, 200);
  std::vector<af::array> tensormap1 = {tensor1};
  auto tensords1 = std::make_shared<TensorDataset>(tensormap1);
  std::vector<af::array> tensormap2 = {tensor2};
  auto tensords2 = std::make_shared<TensorDataset>(tensormap2);
  ConcatDataset concatds({tensords1, tensords2});

  // Check `size` method
  ASSERT_TRUE(concatds.size() == 300);

  auto ff1 = concatds.get(100);
  ASSERT_EQ(ff1.size(), 1);
  ASSERT_TRUE(allClose(ff1[0], tensor2(af::span, af::span, 0)));
  ff1 = concatds.get(299);
  ASSERT_TRUE(allClose(ff1[0], tensor2(af::span, af::span, 199)));
  ff1 = concatds.get(0);
  ASSERT_TRUE(allClose(ff1[0], tensor1(af::span, af::span, 0)));
  ff1 = concatds.get(10);
  ASSERT_TRUE(allClose(ff1[0], tensor1(af::span, af::span, 10)));
}

TEST(DatasetTest, DatasetIterator) {
  std::vector<af::array> tensormap = {af::randu(100, 200, 300)};
  auto tensords = std::make_shared<TensorDataset>(tensormap);

  auto scaleAndAdd = [](const af::array& a) { return af::sin(a) + 1.0; };
  TransformDataset transformds(tensords, {scaleAndAdd});

  int idx = 0;
  for (auto& sample : transformds) {
    (void)sample;
    ++idx;
  }
  ASSERT_EQ(idx, transformds.size());
}

TEST(DatasetTest, FileBlobDataset) {
  std::vector<std::vector<af::array>> data;

  auto fillup = [&data](FileBlobDataset& blob) {
    for (int64_t i = 0; i < 20; i++) {
      std::vector<af::array> sample;
      for (int64_t j = 0; j < i % 4; j++) {
        af::array tensor;
        if (j % 2 == 0) {
          tensor = af::randu(100, 3, 100);
        } else {
          tensor = af::randu(100, 200);
        }
        sample.push_back(tensor);
      }
      data.push_back(sample);
      blob.add(sample);
    }
    blob.flush();
  };

  auto check = [&data](FileBlobDataset& blob) {
    ASSERT_EQ(data.size(), blob.size());
    for (int64_t i = 0; i < blob.size(); i++) {
      auto blobSample = blob.get(i);
      auto datSample = data.at(i);
      ASSERT_EQ(datSample.size(), blobSample.size());
      for (int64_t j = 0; j < blobSample.size(); j++) {
        ASSERT_TRUE(
            af::norm(af::flat(datSample.at(j)) - af::flat(blobSample.at(j))) <=
            1e-05);
      }
    }
  };

  // check read-write capabilities
  {
    FileBlobDataset blob("/tmp/data.blob", true, true);
    fillup(blob);
    check(blob);
    fillup(blob);
    check(blob);

    blob.writeIndex();
    fillup(blob);
    check(blob);

    blob.writeIndex();
    check(blob);

    FileBlobDataset blobcopy("/tmp/data-copy.blob", true, true);
    blobcopy.add(blob);
    blobcopy.add(blob, 1048576);
    auto datadup = data;
    data.insert(data.end(), datadup.begin(), datadup.end());
    blobcopy.writeIndex();
    check(blobcopy);
    data = datadup;
    check(blob);

    // check hostTransform
    for (auto& vec : data) {
      if (vec.size() > 0) {
        vec[0] += 1;
      }
    }
    blob.setHostTransform(
        0, [](void* ptr, af::dim4 size, af::dtype /* type */) {
          float* ptrFl = (float*)ptr;
          for (int64_t i = 0; i < size.elements(); i++) {
            ptrFl[i] += 1;
          }
          return af::array(size, ptrFl);
        });
    check(blob);
    for (auto& vec : data) {
      if (vec.size() > 0) {
        vec[0] -= 1;
      }
    }
  }

  // check everything is correct after re-opening
  {
    FileBlobDataset blob("/tmp/data.blob");
    check(blob);
  }

  // multi-threaded read
  {
    std::vector<std::vector<af::array>> thdata(data.size());
    auto blob = std::make_shared<FileBlobDataset>("/tmp/data.blob");
    std::vector<std::thread> workers;
    const int nworker = 4;
    int nperworker = data.size() / nworker;
    for (int i = 0; i < nworker; i++) {
      auto device = af::getDevice();
      workers.push_back(std::thread([i, blob, nperworker, device, &thdata]() {
        af::setDevice(device);
        for (int j = 0; j < nperworker; j++) {
          thdata[i * nperworker + j] = blob->get(i * nperworker + j);
        }
      }));
    }
    for (int i = 0; i < nworker; i++) {
      workers[i].join();
    }
    ASSERT_EQ(data.size(), thdata.size());
    for (int64_t i = 0; i < data.size(); i++) {
      auto thdataSample = thdata.at(i);
      auto dataSample = data.at(i);
      ASSERT_EQ(dataSample.size(), thdataSample.size());
      for (int64_t j = 0; j < thdataSample.size(); j++) {
        ASSERT_TRUE(thdataSample.at(j).dims() == dataSample.at(j).dims());
        ASSERT_TRUE(
            af::norm(
                af::flat(dataSample.at(j)) - af::flat(thdataSample.at(j))) <=
            1e-05);
      }
    }
  }

  // multi-threaded write
  {
    // add an index
    for (int i = 0; i < data.size(); i++) {
      data[i].push_back(af::constant(i, 1, f32));
    }
    {
      auto blob =
          std::make_shared<FileBlobDataset>("/tmp/data.blob", true, true);
      std::vector<std::thread> workers;
      const int nworker = 10;
      int nperworker = data.size() / nworker;
      auto device = af::getDevice();
      for (int i = 0; i < nworker; i++) {
        workers.push_back(std::thread([i, blob, nperworker, device, &data]() {
          af::setDevice(device);
          for (int j = 0; j < nperworker; j++) {
            blob->add(data[i * nperworker + j]);
          }
        }));
      }
      for (int i = 0; i < nworker; i++) {
        workers[i].join();
      }
      blob->writeIndex();
    }
    {
      auto blob = std::make_shared<FileBlobDataset>("/tmp/data.blob");
      ASSERT_EQ(data.size(), blob->size());
      for (int64_t i = 0; i < data.size(); i++) {
        auto blobSample = blob->get(i);
        auto idx = (int)blobSample.back().scalar<float>();
<<<<<<< HEAD
        ASSERT_TRUE(idx >= 0 && idx < data.size());
        auto dataSample = data.at(idx);
        ASSERT_EQ(dataSample.size(), blobSample.size());
        for (int64_t j = 0; j < blobSample.size(); j++) {
          ASSERT_TRUE(dataSample.at(j).dims() == blobSample.at(j).dims());
          ASSERT_TRUE(
              af::norm(
                  af::flat(dataSample.at(j)) - af::flat(blobSample.at(j))) <=
=======
        ASSERT_TRUE(idx >= 0 && idx < data.size());
        auto dataSample = data.at(idx);
        ASSERT_EQ(dataSample.size(), blobSample.size());
        for (int64_t j = 0; j < blobSample.size(); j++) {
          ASSERT_TRUE(dataSample.at(j).dims() == blobSample.at(j).dims());
          ASSERT_TRUE(
              af::norm(
                  af::flat(dataSample.at(j)) - af::flat(blobSample.at(j))) <=
              1e-05);
        }
      }
    }
  }
}

TEST(DatasetTest, MemoryBlobDataset) {
  std::vector<std::vector<af::array>> data;

  auto fillup = [&data](MemoryBlobDataset& blob) {
    for (int64_t i = 0; i < 20; i++) {
      std::vector<af::array> sample;
      for (int64_t j = 0; j < i % 4; j++) {
        af::array tensor;
        if (j % 2 == 0) {
          tensor = af::randu(100, 3, 100);
        } else {
          tensor = af::randu(100, 200);
        }
        sample.push_back(tensor);
      }
      data.push_back(sample);
      blob.add(sample);
    }
    blob.flush();
  };

  auto check = [&data](MemoryBlobDataset& blob) {
    ASSERT_EQ(data.size(), blob.size());
    for (int64_t i = 0; i < blob.size(); i++) {
      auto blobSample = blob.get(i);
      auto datSample = data.at(i);
      ASSERT_EQ(datSample.size(), blobSample.size());
      for (int64_t j = 0; j < blobSample.size(); j++) {
        ASSERT_TRUE(
            af::norm(af::flat(datSample.at(j)) - af::flat(blobSample.at(j))) <=
            1e-05);
      }
    }
  };

  // check read-write capabilities
  MemoryBlobDataset blob;
  {
    fillup(blob);
    check(blob);
    fillup(blob);
    check(blob);

    blob.writeIndex();
    fillup(blob);
    check(blob);

    blob.writeIndex();
    check(blob);

    MemoryBlobDataset blobcopy;
    blobcopy.add(blob);
    blobcopy.add(blob, 1048576);
    auto datadup = data;
    data.insert(data.end(), datadup.begin(), datadup.end());
    blobcopy.writeIndex();
    check(blobcopy);
    data = datadup;
    check(blob);

    // check hostTransform
    for (auto& vec : data) {
      if (vec.size() > 0) {
        vec[0] += 1;
      }
    }
    blob.setHostTransform(
        0, [](void* ptr, af::dim4 size, af::dtype /* type */) {
          float* ptrFl = (float*)ptr;
          for (int64_t i = 0; i < size.elements(); i++) {
            ptrFl[i] += 1;
          }
          return af::array(size, ptrFl);
        });
    check(blob);
  }

  // multi-threaded read
  {
    std::vector<std::vector<af::array>> thdata(data.size());
    std::vector<std::thread> workers;
    const int nworker = 4;
    int nperworker = data.size() / nworker;
    for (int i = 0; i < nworker; i++) {
      auto device = af::getDevice();
      workers.push_back(std::thread([i, &blob, nperworker, device, &thdata]() {
        af::setDevice(device);
        for (int j = 0; j < nperworker; j++) {
          thdata[i * nperworker + j] = blob.get(i * nperworker + j);
        }
      }));
    }
    for (int i = 0; i < nworker; i++) {
      workers[i].join();
    }
    ASSERT_EQ(data.size(), thdata.size());
    for (int64_t i = 0; i < data.size(); i++) {
      auto thdataSample = thdata.at(i);
      auto dataSample = data.at(i);
      ASSERT_EQ(dataSample.size(), thdataSample.size());
      for (int64_t j = 0; j < thdataSample.size(); j++) {
        ASSERT_TRUE(thdataSample.at(j).dims() == dataSample.at(j).dims());
        ASSERT_TRUE(
            af::norm(
                af::flat(dataSample.at(j)) - af::flat(thdataSample.at(j))) <=
            1e-05);
      }
    }
  }

  // multi-threaded write
  {
    MemoryBlobDataset wblob;
    // add an index
    for (int i = 0; i < data.size(); i++) {
      data[i].push_back(af::constant(i, 1, f32));
    }
    {
      std::vector<std::thread> workers;
      const int nworker = 10;
      int nperworker = data.size() / nworker;
      auto device = af::getDevice();
      for (int i = 0; i < nworker; i++) {
        workers.push_back(std::thread([i, &wblob, nperworker, device, &data]() {
          af::setDevice(device);
          for (int j = 0; j < nperworker; j++) {
            wblob.add(data[i * nperworker + j]);
          }
        }));
      }
      for (int i = 0; i < nworker; i++) {
        workers[i].join();
      }
      wblob.writeIndex();
    }
    {
      ASSERT_EQ(data.size(), wblob.size());
      for (int64_t i = 0; i < data.size(); i++) {
        auto wblobSample = wblob.get(i);
        auto idx = (int)wblobSample.back().scalar<float>();
        ASSERT_TRUE(idx >= 0 && idx < data.size());
        auto dataSample = data.at(idx);
        ASSERT_EQ(dataSample.size(), wblobSample.size());
        for (int64_t j = 0; j < wblobSample.size(); j++) {
          ASSERT_TRUE(dataSample.at(j).dims() == wblobSample.at(j).dims());
          ASSERT_TRUE(
              af::norm(
                  af::flat(dataSample.at(j)) - af::flat(wblobSample.at(j))) <=
>>>>>>> b028ba4c
              1e-05);
        }
      }
    }
  }
}

TEST(DatasetTest, MemoryBlobDataset) {
  std::vector<std::vector<af::array>> data;

  auto fillup = [&data](MemoryBlobDataset& blob) {
    for (int64_t i = 0; i < 20; i++) {
      std::vector<af::array> sample;
      for (int64_t j = 0; j < i % 4; j++) {
        af::array tensor;
        if (j % 2 == 0) {
          tensor = af::randu(100, 3, 100);
        } else {
          tensor = af::randu(100, 200);
        }
        sample.push_back(tensor);
      }
      data.push_back(sample);
      blob.add(sample);
    }
    blob.flush();
  };

  auto check = [&data](MemoryBlobDataset& blob) {
    ASSERT_EQ(data.size(), blob.size());
    for (int64_t i = 0; i < blob.size(); i++) {
      auto blobSample = blob.get(i);
      auto datSample = data.at(i);
      ASSERT_EQ(datSample.size(), blobSample.size());
      for (int64_t j = 0; j < blobSample.size(); j++) {
        ASSERT_TRUE(
            af::norm(af::flat(datSample.at(j)) - af::flat(blobSample.at(j))) <=
            1e-05);
      }
    }
  };

  // check read-write capabilities
  MemoryBlobDataset blob;
  {
    fillup(blob);
    check(blob);
    fillup(blob);
    check(blob);

    blob.writeIndex();
    fillup(blob);
    check(blob);

    blob.writeIndex();
    check(blob);

    MemoryBlobDataset blobcopy;
    blobcopy.add(blob);
    blobcopy.add(blob, 1048576);
    auto datadup = data;
    data.insert(data.end(), datadup.begin(), datadup.end());
    blobcopy.writeIndex();
    check(blobcopy);
    data = datadup;
    check(blob);

    // check hostTransform
    for (auto& vec : data) {
      if (vec.size() > 0) {
        vec[0] += 1;
      }
    }
    blob.setHostTransform(
        0, [](void* ptr, af::dim4 size, af::dtype /* type */) {
          float* ptrFl = (float*)ptr;
          for (int64_t i = 0; i < size.elements(); i++) {
            ptrFl[i] += 1;
          }
          return af::array(size, ptrFl);
        });
    check(blob);
  }

  // multi-threaded read
  {
    std::vector<std::vector<af::array>> thdata(data.size());
    std::vector<std::thread> workers;
    const int nworker = 4;
    int nperworker = data.size() / nworker;
    for (int i = 0; i < nworker; i++) {
      auto device = af::getDevice();
      workers.push_back(std::thread([i, &blob, nperworker, device, &thdata]() {
        af::setDevice(device);
        for (int j = 0; j < nperworker; j++) {
          thdata[i * nperworker + j] = blob.get(i * nperworker + j);
        }
      }));
    }
    for (int i = 0; i < nworker; i++) {
      workers[i].join();
    }
    ASSERT_EQ(data.size(), thdata.size());
    for (int64_t i = 0; i < data.size(); i++) {
      auto thdataSample = thdata.at(i);
      auto dataSample = data.at(i);
      ASSERT_EQ(dataSample.size(), thdataSample.size());
      for (int64_t j = 0; j < thdataSample.size(); j++) {
        ASSERT_TRUE(thdataSample.at(j).dims() == dataSample.at(j).dims());
        ASSERT_TRUE(
            af::norm(
                af::flat(dataSample.at(j)) - af::flat(thdataSample.at(j))) <=
            1e-05);
      }
    }
  }

  // multi-threaded write
  {
    MemoryBlobDataset wblob;
    // add an index
    for (int i = 0; i < data.size(); i++) {
      data[i].push_back(af::constant(i, 1, f32));
    }
    {
      std::vector<std::thread> workers;
      const int nworker = 10;
      int nperworker = data.size() / nworker;
      auto device = af::getDevice();
      for (int i = 0; i < nworker; i++) {
        workers.push_back(std::thread([i, &wblob, nperworker, device, &data]() {
          af::setDevice(device);
          for (int j = 0; j < nperworker; j++) {
            wblob.add(data[i * nperworker + j]);
          }
        }));
      }
      for (int i = 0; i < nworker; i++) {
        workers[i].join();
      }
      wblob.writeIndex();
    }
    {
      ASSERT_EQ(data.size(), wblob.size());
      for (int64_t i = 0; i < data.size(); i++) {
        auto wblobSample = wblob.get(i);
        auto idx = (int)wblobSample.back().scalar<float>();
        ASSERT_TRUE(idx >= 0 && idx < data.size());
        auto dataSample = data.at(idx);
        ASSERT_EQ(dataSample.size(), wblobSample.size());
        for (int64_t j = 0; j < wblobSample.size(); j++) {
          ASSERT_TRUE(dataSample.at(j).dims() == wblobSample.at(j).dims());
          ASSERT_TRUE(
              af::norm(
                  af::flat(dataSample.at(j)) - af::flat(wblobSample.at(j))) <=
              1e-05);
        }
      }
    }
  }
}<|MERGE_RESOLUTION|>--- conflicted
+++ resolved
@@ -319,7 +319,6 @@
       for (int64_t i = 0; i < data.size(); i++) {
         auto blobSample = blob->get(i);
         auto idx = (int)blobSample.back().scalar<float>();
-<<<<<<< HEAD
         ASSERT_TRUE(idx >= 0 && idx < data.size());
         auto dataSample = data.at(idx);
         ASSERT_EQ(dataSample.size(), blobSample.size());
@@ -328,171 +327,6 @@
           ASSERT_TRUE(
               af::norm(
                   af::flat(dataSample.at(j)) - af::flat(blobSample.at(j))) <=
-=======
-        ASSERT_TRUE(idx >= 0 && idx < data.size());
-        auto dataSample = data.at(idx);
-        ASSERT_EQ(dataSample.size(), blobSample.size());
-        for (int64_t j = 0; j < blobSample.size(); j++) {
-          ASSERT_TRUE(dataSample.at(j).dims() == blobSample.at(j).dims());
-          ASSERT_TRUE(
-              af::norm(
-                  af::flat(dataSample.at(j)) - af::flat(blobSample.at(j))) <=
-              1e-05);
-        }
-      }
-    }
-  }
-}
-
-TEST(DatasetTest, MemoryBlobDataset) {
-  std::vector<std::vector<af::array>> data;
-
-  auto fillup = [&data](MemoryBlobDataset& blob) {
-    for (int64_t i = 0; i < 20; i++) {
-      std::vector<af::array> sample;
-      for (int64_t j = 0; j < i % 4; j++) {
-        af::array tensor;
-        if (j % 2 == 0) {
-          tensor = af::randu(100, 3, 100);
-        } else {
-          tensor = af::randu(100, 200);
-        }
-        sample.push_back(tensor);
-      }
-      data.push_back(sample);
-      blob.add(sample);
-    }
-    blob.flush();
-  };
-
-  auto check = [&data](MemoryBlobDataset& blob) {
-    ASSERT_EQ(data.size(), blob.size());
-    for (int64_t i = 0; i < blob.size(); i++) {
-      auto blobSample = blob.get(i);
-      auto datSample = data.at(i);
-      ASSERT_EQ(datSample.size(), blobSample.size());
-      for (int64_t j = 0; j < blobSample.size(); j++) {
-        ASSERT_TRUE(
-            af::norm(af::flat(datSample.at(j)) - af::flat(blobSample.at(j))) <=
-            1e-05);
-      }
-    }
-  };
-
-  // check read-write capabilities
-  MemoryBlobDataset blob;
-  {
-    fillup(blob);
-    check(blob);
-    fillup(blob);
-    check(blob);
-
-    blob.writeIndex();
-    fillup(blob);
-    check(blob);
-
-    blob.writeIndex();
-    check(blob);
-
-    MemoryBlobDataset blobcopy;
-    blobcopy.add(blob);
-    blobcopy.add(blob, 1048576);
-    auto datadup = data;
-    data.insert(data.end(), datadup.begin(), datadup.end());
-    blobcopy.writeIndex();
-    check(blobcopy);
-    data = datadup;
-    check(blob);
-
-    // check hostTransform
-    for (auto& vec : data) {
-      if (vec.size() > 0) {
-        vec[0] += 1;
-      }
-    }
-    blob.setHostTransform(
-        0, [](void* ptr, af::dim4 size, af::dtype /* type */) {
-          float* ptrFl = (float*)ptr;
-          for (int64_t i = 0; i < size.elements(); i++) {
-            ptrFl[i] += 1;
-          }
-          return af::array(size, ptrFl);
-        });
-    check(blob);
-  }
-
-  // multi-threaded read
-  {
-    std::vector<std::vector<af::array>> thdata(data.size());
-    std::vector<std::thread> workers;
-    const int nworker = 4;
-    int nperworker = data.size() / nworker;
-    for (int i = 0; i < nworker; i++) {
-      auto device = af::getDevice();
-      workers.push_back(std::thread([i, &blob, nperworker, device, &thdata]() {
-        af::setDevice(device);
-        for (int j = 0; j < nperworker; j++) {
-          thdata[i * nperworker + j] = blob.get(i * nperworker + j);
-        }
-      }));
-    }
-    for (int i = 0; i < nworker; i++) {
-      workers[i].join();
-    }
-    ASSERT_EQ(data.size(), thdata.size());
-    for (int64_t i = 0; i < data.size(); i++) {
-      auto thdataSample = thdata.at(i);
-      auto dataSample = data.at(i);
-      ASSERT_EQ(dataSample.size(), thdataSample.size());
-      for (int64_t j = 0; j < thdataSample.size(); j++) {
-        ASSERT_TRUE(thdataSample.at(j).dims() == dataSample.at(j).dims());
-        ASSERT_TRUE(
-            af::norm(
-                af::flat(dataSample.at(j)) - af::flat(thdataSample.at(j))) <=
-            1e-05);
-      }
-    }
-  }
-
-  // multi-threaded write
-  {
-    MemoryBlobDataset wblob;
-    // add an index
-    for (int i = 0; i < data.size(); i++) {
-      data[i].push_back(af::constant(i, 1, f32));
-    }
-    {
-      std::vector<std::thread> workers;
-      const int nworker = 10;
-      int nperworker = data.size() / nworker;
-      auto device = af::getDevice();
-      for (int i = 0; i < nworker; i++) {
-        workers.push_back(std::thread([i, &wblob, nperworker, device, &data]() {
-          af::setDevice(device);
-          for (int j = 0; j < nperworker; j++) {
-            wblob.add(data[i * nperworker + j]);
-          }
-        }));
-      }
-      for (int i = 0; i < nworker; i++) {
-        workers[i].join();
-      }
-      wblob.writeIndex();
-    }
-    {
-      ASSERT_EQ(data.size(), wblob.size());
-      for (int64_t i = 0; i < data.size(); i++) {
-        auto wblobSample = wblob.get(i);
-        auto idx = (int)wblobSample.back().scalar<float>();
-        ASSERT_TRUE(idx >= 0 && idx < data.size());
-        auto dataSample = data.at(idx);
-        ASSERT_EQ(dataSample.size(), wblobSample.size());
-        for (int64_t j = 0; j < wblobSample.size(); j++) {
-          ASSERT_TRUE(dataSample.at(j).dims() == wblobSample.at(j).dims());
-          ASSERT_TRUE(
-              af::norm(
-                  af::flat(dataSample.at(j)) - af::flat(wblobSample.at(j))) <=
->>>>>>> b028ba4c
               1e-05);
         }
       }
@@ -653,4 +487,68 @@
       }
     }
   }
+}
+
+TEST(DatasetTest, PrefetchDatasetCorrectness) {
+  std::vector<af::array> tensormap = {af::randu(100, 200, 300)};
+  auto tensords = std::make_shared<TensorDataset>(tensormap);
+
+  Dataset::TransformFunction scaleAndAdd = [](const af::array& a) {
+    return af::cos(a) + 10.0;
+  };
+
+  auto transformDs = std::make_shared<TransformDataset>(
+      tensords, std::vector<Dataset::TransformFunction>{scaleAndAdd});
+
+  auto prefetchDs = std::make_shared<PrefetchDataset>(transformDs, 2, 2);
+  for (int i = 0; i < transformDs->size(); ++i) {
+    auto sample1 = transformDs->get(i);
+    auto sample2 = prefetchDs->get(i);
+    ASSERT_EQ(sample1.size(), sample2.size());
+    for (int j = 0; j < sample1.size(); ++j) {
+      ASSERT_TRUE(allClose(sample1[j], sample2[j]));
+    }
+  }
+}
+
+TEST(DatasetTest, DISABLED_PrefetchDatasetPerformance) {
+  // Flaky test. Disabled for now.
+  std::vector<af::array> tensormap = {af::randu(100, 200, 300)};
+  auto tensords = std::make_shared<TensorDataset>(tensormap);
+
+  Dataset::TransformFunction scaleAndAdd = [](const af::array& a) {
+    /* sleep override */
+    std::this_thread::sleep_for(std::chrono::milliseconds(1));
+    return af::sin(a) + 1.0;
+  };
+  auto transformDs = std::make_shared<TransformDataset>(
+      tensords, std::vector<Dataset::TransformFunction>{scaleAndAdd});
+
+  auto start = std::chrono::high_resolution_clock::now();
+  for (auto& sample : *transformDs) {
+    (void)sample;
+  }
+  auto dur = std::chrono::duration_cast<std::chrono::milliseconds>(
+      std::chrono::high_resolution_clock::now() - start);
+  ASSERT_NEAR(dur.count(), transformDs->size(), transformDs->size() / 5);
+
+  int64_t numthreads = 4;
+  auto prefetchDs =
+      std::make_shared<PrefetchDataset>(transformDs, numthreads, numthreads);
+
+  start = std::chrono::high_resolution_clock::now();
+  for (auto& sample : *prefetchDs) {
+    (void)sample;
+  }
+  dur = std::chrono::duration_cast<std::chrono::milliseconds>(
+      std::chrono::high_resolution_clock::now() - start);
+  ASSERT_NEAR(
+      dur.count(),
+      transformDs->size() / numthreads,
+      transformDs->size() / numthreads / 5);
+}
+
+int main(int argc, char** argv) {
+  ::testing::InitGoogleTest(&argc, argv);
+  return RUN_ALL_TESTS();
 }